--- conflicted
+++ resolved
@@ -34,23 +34,16 @@
     end
   end
 
-<<<<<<< HEAD
+  class NullObject
+    def method_missing(method, *args, &block)
+      # ignore
+    end
+  end
+
   class RSpec::Core::ExampleGroup
-    include RSpec::Matchers
     def self.run_all(reporter=nil)
-      run(reporter || RSpec::Mocks::Mock.new('reporter').as_null_object)
+      run(reporter || NullObject.new)
     end
-=======
-class NullObject
-  def method_missing(method, *args, &block)
-    # ignore
-  end
-end
-
-class RSpec::Core::ExampleGroup
-  def self.run_all(reporter=nil)
-    run(reporter || NullObject.new)
->>>>>>> a897e616
   end
 
   def in_editor?
