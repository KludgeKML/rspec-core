require 'fileutils'
require 'rspec/core/backtrace_cleaner'
require 'rspec/core/ruby_project'

module RSpec
  module Core
    # Stores runtime configuration information.
    #
    # Configuration options are loaded from `~/.rspec`, `.rspec`,
    # `.rspec-local`, command line switches, and the `SPEC_OPTS` environment
    # variable (listed in lowest to highest precedence; for example, an option
    # in `~/.rspec` can be overridden by an option in `.rspec-local`).
    #
    # @example Standard settings
    #     RSpec.configure do |c|
    #       c.drb          = true
    #       c.drb_port     = 1234
    #       c.default_path = 'behavior'
    #     end
    #
    # @example Hooks
    #     RSpec.configure do |c|
    #       c.before(:suite) { establish_connection }
    #       c.before(:each)  { log_in_as :authorized }
    #       c.around(:each)  { |ex| Database.transaction(&ex) }
    #     end
    #
    # @see RSpec.configure
    # @see Hooks
    class Configuration
      include RSpec::Core::Hooks

      class MustBeConfiguredBeforeExampleGroupsError < StandardError; end

      # @private
      def self.define_reader(name)
        eval <<-CODE
          def #{name}
            value_for(#{name.inspect}, defined?(@#{name}) ? @#{name} : nil)
          end
        CODE
      end

      # @private
      def self.deprecate_alias_key
        RSpec.warn_deprecation <<-MESSAGE
The :alias option to add_setting is deprecated. Use :alias_with on the original setting instead.
Called from #{caller(0)[5]}
MESSAGE
      end

      # @private
      def self.define_aliases(name, alias_name)
        alias_method alias_name, name
        alias_method "#{alias_name}=", "#{name}="
        define_predicate_for alias_name
      end

      # @private
      def self.define_predicate_for(*names)
        names.each {|name| alias_method "#{name}?", name}
      end

      # @private
      #
      # Invoked by the `add_setting` instance method. Use that method on a
      # `Configuration` instance rather than this class method.
      def self.add_setting(name, opts={})
        raise "Use the instance add_setting method if you want to set a default" if opts.has_key?(:default)
        if opts[:alias]
          deprecate_alias_key
          define_aliases(opts[:alias], name)
        else
          attr_writer name
          define_reader name
          define_predicate_for name
        end
        [opts[:alias_with]].flatten.compact.each do |alias_name|
          define_aliases(name, alias_name)
        end
      end

      # @macro [attach] add_setting
      #   @attribute $1

      # Path to use if no path is provided to the `rspec` command (default:
      # `"spec"`). Allows you to just type `rspec` instead of `rspec spec` to
      # run all the examples in the `spec` directory.
      add_setting :default_path

      # Run examples over DRb (default: `false`). RSpec doesn't supply the DRb
      # server, but you can use tools like spork.
      add_setting :drb

      # The drb_port (default: nil).
      add_setting :drb_port

      # Default: `$stderr`.
      add_setting :error_stream

      # Clean up and exit after the first failure (default: `false`).
      add_setting :fail_fast

      # The exit code to return if there are any failures (default: 1).
      add_setting :failure_exit_code

      # Determines the order in which examples are run (default: OS standard
      # load order for files, declaration order for groups and examples).
      define_reader :order

      # Indicates files configured to be required
      define_reader :requires

      # Default: `$stdout`.
      # Also known as `output` and `out`
      add_setting :output_stream, :alias_with => [:output, :out]

      # Load files matching this pattern (default: `'**/*_spec.rb'`)
      add_setting :pattern, :alias_with => :filename_pattern

      # Report the times for the slowest examples (default: `false`).
      # Use this to specify the number of examples to include in the profile.
      add_setting :profile_examples

      # Run all examples if none match the configured filters (default: `false`).
      add_setting :run_all_when_everything_filtered

      # Allow user to configure their own success/pending/failure colors
      # @param [Symbol] should be one of the following: [:black, :white, :red, :green, :yellow, :blue, :magenta, :cyan]
      add_setting :success_color
      add_setting :pending_color
      add_setting :failure_color
      add_setting :default_color
      add_setting :fixed_color
      add_setting :detail_color

      # Seed for random ordering (default: generated randomly each run).
      #
      # When you run specs with `--order random`, RSpec generates a random seed
      # for the randomization and prints it to the `output_stream` (assuming
      # you're using RSpec's built-in formatters). If you discover an ordering
      # dependency (i.e. examples fail intermittently depending on order), set
      # this (on Configuration or on the command line with `--seed`) to run
      # using the same seed while you debug the issue.
      #
      # We recommend, actually, that you use the command line approach so you
      # don't accidentally leave the seed encoded.
      define_reader :seed

      # When a block passed to pending fails (as expected), display the failure
      # without reporting it as a failure (default: false).
      add_setting :show_failures_in_pending_blocks

      # Convert symbols to hashes with the symbol as a key with a value of
      # `true` (default: false).
      #
      # This allows you to tag a group or example like this:
      #
      #     describe "something slow", :slow do
      #       # ...
      #     end
      #
      # ... instead of having to type:
      #
      #     describe "something slow", :slow => true do
      #       # ...
      #     end
      add_setting :treat_symbols_as_metadata_keys_with_true_values

      # @private
      add_setting :tty
      # @private
      add_setting :include_or_extend_modules
      # @private
      add_setting :files_to_run
      # @private
      add_setting :expecting_with_rspec
      # @private
      attr_accessor :filter_manager

      attr_reader :backtrace_cleaner

      def initialize
        @expectation_frameworks = []
        @include_or_extend_modules = []
        @mock_framework = nil
        @files_to_run = []
        @formatters = []
        @color = false
        @pattern = '**/*_spec.rb'
        @failure_exit_code = 1

        @backtrace_cleaner = BacktraceCleaner.new

        @default_path = 'spec'
        @filter_manager = FilterManager.new
        @preferred_options = {}
        @seed = srand % 0xFFFF
        @failure_color = :red
        @success_color = :green
        @pending_color = :yellow
        @default_color = :white
        @fixed_color = :blue
        @detail_color = :cyan
        @profile_examples = false
<<<<<<< HEAD
        @requires = []
=======
        @paths = []
>>>>>>> b5832407
      end

      # @private
      #
      # Used to set higher priority option values from the command line.
      def force(hash)
        if hash.has_key?(:seed)
          hash[:order], hash[:seed] = order_and_seed_from_seed(hash[:seed])
        elsif hash.has_key?(:order)
          set_order_and_seed(hash)
        end
        @preferred_options.merge!(hash)
      end

      # @private
      def reset
        @reporter = nil
        @formatters.clear
      end

      # @overload add_setting(name)
      # @overload add_setting(name, opts)
      # @option opts [Symbol] :default
      #
      #   set a default value for the generated getter and predicate methods:
      #
      #       add_setting(:foo, :default => "default value")
      #
      # @option opts [Symbol] :alias_with
      #
      #   Use `:alias_with` to alias the setter, getter, and predicate to another
      #   name, or names:
      #
      #       add_setting(:foo, :alias_with => :bar)
      #       add_setting(:foo, :alias_with => [:bar, :baz])
      #
      # Adds a custom setting to the RSpec.configuration object.
      #
      #     RSpec.configuration.add_setting :foo
      #
      # Used internally and by extension frameworks like rspec-rails, so they
      # can add config settings that are domain specific. For example:
      #
      #     RSpec.configure do |c|
      #       c.add_setting :use_transactional_fixtures,
      #         :default => true,
      #         :alias_with => :use_transactional_examples
      #     end
      #
      # `add_setting` creates three methods on the configuration object, a
      # setter, a getter, and a predicate:
      #
      #     RSpec.configuration.foo=(value)
      #     RSpec.configuration.foo
      #     RSpec.configuration.foo? # returns true if foo returns anything but nil or false
      def add_setting(name, opts={})
        default = opts.delete(:default)
        (class << self; self; end).class_eval do
          add_setting(name, opts)
        end
        send("#{name}=", default) if default
      end

      # Returns the configured mock framework adapter module
      def mock_framework
        mock_with :rspec unless @mock_framework
        @mock_framework
      end

      # Delegates to mock_framework=(framework)
      def mock_framework=(framework)
        mock_with framework
      end

      # The patterns to discard from backtraces. Deprecated, use
      # Configuration#backtrace_exclusion_patterns instead
      #
      # Defaults to RSpec::Core::BacktraceCleaner::DEFAULT_EXCLUSION_PATTERNS
      #
      # One can replace the list by using the setter or modify it through the
      # getter
      #
      # To override this behaviour and display a full backtrace, use
      # `--backtrace`on the command line, in a `.rspec` file, or in the
      # `rspec_options` attribute of RSpec's rake task.
      def backtrace_clean_patterns
        RSpec.deprecate("RSpec::Core::Configuration#backtrace_clean_patterns",
                        "RSpec::Core::Configuration#backtrace_exclusion_patterns")
        @backtrace_cleaner.exclusion_patterns
      end

      def backtrace_clean_patterns=(patterns)
        RSpec.deprecate("RSpec::Core::Configuration#backtrace_clean_patterns",
                        "RSpec::Core::Configuration#backtrace_exclusion_patterns")
        @backtrace_cleaner.exclusion_patterns = patterns
      end

      # The patterns to always include to backtraces.
      #
      # Defaults to [Regexp.new Dir.getwd] if the current working directory
      # matches any of the exclusion patterns. Otherwise it defaults to empty.
      #
      # One can replace the list by using the setter or modify it through the
      # getter
      def backtrace_inclusion_patterns
        @backtrace_cleaner.inclusion_patterns
      end

      def backtrace_inclusion_patterns=(patterns)
        @backtrace_cleaner.inclusion_patterns = patterns
      end

      # The patterns to discard from backtraces.
      #
      # Defaults to RSpec::Core::BacktraceCleaner::DEFAULT_EXCLUSION_PATTERNS
      #
      # One can replace the list by using the setter or modify it through the
      # getter
      #
      # To override this behaviour and display a full backtrace, use
      # `--backtrace`on the command line, in a `.rspec` file, or in the
      # `rspec_options` attribute of RSpec's rake task.
      def backtrace_exclusion_patterns
        @backtrace_cleaner.exclusion_patterns
      end

      def backtrace_exclusion_patterns=(patterns)
        @backtrace_cleaner.exclusion_patterns = patterns
      end

      # Sets the mock framework adapter module.
      #
      # `framework` can be a Symbol or a Module.
      #
      # Given any of `:rspec`, `:mocha`, `:flexmock`, or `:rr`, configures the
      # named framework.
      #
      # Given `:nothing`, configures no framework. Use this if you don't use
      # any mocking framework to save a little bit of overhead.
      #
      # Given a Module, includes that module in every example group. The module
      # should adhere to RSpec's mock framework adapter API:
      #
      #     setup_mocks_for_rspec
      #       - called before each example
      #
      #     verify_mocks_for_rspec
      #       - called after each example. Framework should raise an exception
      #         when expectations fail
      #
      #     teardown_mocks_for_rspec
      #       - called after verify_mocks_for_rspec (even if there are errors)
      #
      # If the module responds to `configuration` and `mock_with` receives a block,
      # it will yield the configuration object to the block e.g.
      #
      #     config.mock_with OtherMockFrameworkAdapter do |mod_config|
      #       mod_config.custom_setting = true
      #     end
      def mock_with(framework)
        framework_module = case framework
        when Module
          framework
        when String, Symbol
          require case framework.to_s
                  when /rspec/i
                    'rspec/core/mocking/with_rspec'
                  when /mocha/i
                    'rspec/core/mocking/with_mocha'
                  when /rr/i
                    'rspec/core/mocking/with_rr'
                  when /flexmock/i
                    'rspec/core/mocking/with_flexmock'
                  else
                    'rspec/core/mocking/with_absolutely_nothing'
                  end
          RSpec::Core::MockFrameworkAdapter
        end

        new_name, old_name = [framework_module, @mock_framework].map do |mod|
          mod.respond_to?(:framework_name) ?  mod.framework_name : :unnamed
        end

        unless new_name == old_name
          assert_no_example_groups_defined(:mock_framework)
        end

        if block_given?
          raise "#{framework_module} must respond to `configuration` so that mock_with can yield it." unless framework_module.respond_to?(:configuration)
          yield framework_module.configuration
        end

        @mock_framework = framework_module
      end

      # Returns the configured expectation framework adapter module(s)
      def expectation_frameworks
        expect_with :rspec if @expectation_frameworks.empty?
        @expectation_frameworks
      end

      # Delegates to expect_with(framework)
      def expectation_framework=(framework)
        expect_with(framework)
      end

      # Sets the expectation framework module(s) to be included in each example
      # group.
      #
      # `frameworks` can be `:rspec`, `:stdlib`, a custom module, or any
      # combination thereof:
      #
      #     config.expect_with :rspec
      #     config.expect_with :stdlib
      #     config.expect_with :rspec, :stdlib
      #     config.expect_with OtherExpectationFramework
      #
      # RSpec will translate `:rspec` and `:stdlib` into the appropriate
      # modules.
      #
      # ## Configuration
      #
      # If the module responds to `configuration`, `expect_with` will
      # yield the `configuration` object if given a block:
      #
      #     config.expect_with OtherExpectationFramework do |custom_config|
      #       custom_config.custom_setting = true
      #     end
      def expect_with(*frameworks)
        modules = frameworks.map do |framework|
          case framework
          when Module
            framework
          when :rspec
            require 'rspec/expectations'
            self.expecting_with_rspec = true
            ::RSpec::Matchers
          when :stdlib
            require 'test/unit/assertions'
            ::Test::Unit::Assertions
          else
            raise ArgumentError, "#{framework.inspect} is not supported"
          end
        end

        if (modules - @expectation_frameworks).any?
          assert_no_example_groups_defined(:expect_with)
        end

        if block_given?
          raise "expect_with only accepts a block with a single argument. Call expect_with #{modules.length} times, once with each argument, instead." if modules.length > 1
          raise "#{modules.first} must respond to `configuration` so that expect_with can yield it." unless modules.first.respond_to?(:configuration)
          yield modules.first.configuration
        end

        @expectation_frameworks.push(*modules)
      end

      def full_backtrace
        @backtrace_clean_patterns.empty?
      end
      def full_backtrace=(true_or_false)
        @backtrace_cleaner.full_backtrace = true_or_false
      end

      def color(output=output_stream)
        # rspec's built-in formatters all call this with the output argument,
        # but defaulting to output_stream for backward compatibility with
        # formatters in extension libs
        return false unless output_to_tty?(output)
        value_for(:color, @color)
      end

      def color=(bool)
        if bool
          if RSpec.windows_os? and not ENV['ANSICON']
            warn "You must use ANSICON 1.31 or later (http://adoxa.3eeweb.com/ansicon/) to use colour on Windows"
            @color = false
          else
            @color = true
          end
        end
      end

      # TODO - deprecate color_enabled - probably not until the last 2.x
      # release before 3.0
      alias_method :color_enabled, :color
      alias_method :color_enabled=, :color=
      define_predicate_for :color_enabled, :color

      def libs=(libs)
        libs.map {|lib| $LOAD_PATH.unshift lib}
      end
      def libs
        $LOAD_PATH
      end

      def requires=(paths)
<<<<<<< HEAD
        RSpec.deprecate("RSpec::Core::Configuration#requires=(paths)",
                        "paths.each {|path| require path}")
=======
        @paths += paths
>>>>>>> b5832407
        paths.map {|path| require path}
        @requires += paths
      end
      def requires
        @paths
      end

      def debug=(bool)
        return unless bool
        begin
          require 'ruby-debug'
          Debugger.start
        rescue LoadError => e
          raise <<-EOM

#{'*'*50}
#{e.message}

If you have it installed as a ruby gem, then you need to either require
'rubygems' or configure the RUBYOPT environment variable with the value
'rubygems'.

#{e.backtrace.join("\n")}
#{'*'*50}
EOM
        end
      end
      def debug
        !!defined?(Debugger)
      end

      # Run examples defined on `line_numbers` in all files to run.
      def line_numbers=(line_numbers)
        filter_run :line_numbers => line_numbers.map{|l| l.to_i}
      end
      def line_numbers
        filter.has_key? :line_numbers
      end

      def full_description=(description)
        filter_run :full_description => Regexp.union(*Array(description).map {|d| Regexp.new(d) })
      end
      def full_description
        filter.has_key? :full_description
      end

      # @overload add_formatter(formatter)
      #
      # Adds a formatter to the formatters collection. `formatter` can be a
      # string representing any of the built-in formatters (see
      # `built_in_formatter`), or a custom formatter class.
      #
      # ### Note
      #
      # For internal purposes, `add_formatter` also accepts the name of a class
      # and path to a file that contains that class definition, but you should
      # consider that a private api that may change at any time without notice.
      def add_formatter(formatter_to_use, path=nil)
        formatter_class =
          built_in_formatter(formatter_to_use) ||
          custom_formatter(formatter_to_use) ||
          (raise ArgumentError, "Formatter '#{formatter_to_use}' unknown - maybe you meant 'documentation' or 'progress'?.")

        formatters << formatter_class.new(path ? file_at(path) : output)
      end

      alias_method :formatter=, :add_formatter

      def formatters
        @formatters ||= []
      end

      def reporter
        @reporter ||= begin
                        add_formatter('progress') if formatters.empty?
                        Reporter.new(*formatters)
                      end
      end

      # @api private
      #
      # Defaults `profile_examples` to 10 examples when `@profile_examples` is `true`.
      #
      def profile_examples
        profile = value_for(:profile_examples, @profile_examples)
        if profile && !profile.is_a?(Integer)
          10
        else
          profile
        end
      end

      # @private
      def files_or_directories_to_run=(*files)
        files = files.flatten
        files << default_path if (command == 'rspec' || Runner.running_in_drb?) && default_path && files.empty?
        self.files_to_run = get_files_to_run(files)
      end

      # Creates a method that delegates to `example` including the submitted
      # `args`. Used internally to add variants of `example` like `pending`:
      #
      # @example
      #     alias_example_to :pending, :pending => true
      #
      #     # This lets you do this:
      #
      #     describe Thing do
      #       pending "does something" do
      #         thing = Thing.new
      #       end
      #     end
      #
      #     # ... which is the equivalent of
      #
      #     describe Thing do
      #       it "does something", :pending => true do
      #         thing = Thing.new
      #       end
      #     end
      def alias_example_to(new_name, *args)
        extra_options = build_metadata_hash_from(args)
        RSpec::Core::ExampleGroup.alias_example_to(new_name, extra_options)
      end

      # Define an alias for it_should_behave_like that allows different
      # language (like "it_has_behavior" or "it_behaves_like") to be
      # employed when including shared examples.
      #
      # Example:
      #
      #     alias_it_behaves_like_to(:it_has_behavior, 'has behavior:')
      #
      # allows the user to include a shared example group like:
      #
      #     describe Entity do
      #       it_has_behavior 'sortability' do
      #         let(:sortable) { Entity.new }
      #       end
      #     end
      #
      # which is reported in the output as:
      #
      #     Entity
      #       has behavior: sortability
      #         # sortability examples here
      def alias_it_behaves_like_to(new_name, report_label = '')
        RSpec::Core::ExampleGroup.alias_it_behaves_like_to(new_name, report_label)
      end

      alias_method :alias_it_should_behave_like_to, :alias_it_behaves_like_to

      # Adds key/value pairs to the `inclusion_filter`. If the
      # `treat_symbols_as_metadata_keys_with_true_values` config option is set
      # to true and `args` includes any symbols that are not part of a hash,
      # each symbol is treated as a key in the hash with the value `true`.
      #
      # ### Note
      #
      # Filters set using this method can be overridden from the command line
      # or config files (e.g. `.rspec`).
      #
      # @example
      #     # given this declaration
      #     describe "something", :foo => 'bar' do
      #       # ...
      #     end
      #
      #     # any of the following will include that group
      #     config.filter_run_including :foo => 'bar'
      #     config.filter_run_including :foo => /^ba/
      #     config.filter_run_including :foo => lambda {|v| v == 'bar'}
      #     config.filter_run_including :foo => lambda {|v,m| m[:foo] == 'bar'}
      #
      #     # given a proc with an arity of 1, the lambda is passed the value related to the key, e.g.
      #     config.filter_run_including :foo => lambda {|v| v == 'bar'}
      #
      #     # given a proc with an arity of 2, the lambda is passed the value related to the key,
      #     # and the metadata itself e.g.
      #     config.filter_run_including :foo => lambda {|v,m| m[:foo] == 'bar'}
      #
      #     # with treat_symbols_as_metadata_keys_with_true_values = true
      #     filter_run_including :foo # same as filter_run_including :foo => true
      def filter_run_including(*args)
        filter_manager.include_with_low_priority build_metadata_hash_from(args)
      end

      alias_method :filter_run, :filter_run_including

      # Clears and reassigns the `inclusion_filter`. Set to `nil` if you don't
      # want any inclusion filter at all.
      #
      # ### Warning
      #
      # This overrides any inclusion filters/tags set on the command line or in
      # configuration files.
      def inclusion_filter=(filter)
        filter_manager.include! build_metadata_hash_from([filter])
      end

      alias_method :filter=, :inclusion_filter=

      # Returns the `inclusion_filter`. If none has been set, returns an empty
      # hash.
      def inclusion_filter
        filter_manager.inclusions
      end

      alias_method :filter, :inclusion_filter

      # Adds key/value pairs to the `exclusion_filter`. If the
      # `treat_symbols_as_metadata_keys_with_true_values` config option is set
      # to true and `args` excludes any symbols that are not part of a hash,
      # each symbol is treated as a key in the hash with the value `true`.
      #
      # ### Note
      #
      # Filters set using this method can be overridden from the command line
      # or config files (e.g. `.rspec`).
      #
      # @example
      #     # given this declaration
      #     describe "something", :foo => 'bar' do
      #       # ...
      #     end
      #
      #     # any of the following will exclude that group
      #     config.filter_run_excluding :foo => 'bar'
      #     config.filter_run_excluding :foo => /^ba/
      #     config.filter_run_excluding :foo => lambda {|v| v == 'bar'}
      #     config.filter_run_excluding :foo => lambda {|v,m| m[:foo] == 'bar'}
      #
      #     # given a proc with an arity of 1, the lambda is passed the value related to the key, e.g.
      #     config.filter_run_excluding :foo => lambda {|v| v == 'bar'}
      #
      #     # given a proc with an arity of 2, the lambda is passed the value related to the key,
      #     # and the metadata itself e.g.
      #     config.filter_run_excluding :foo => lambda {|v,m| m[:foo] == 'bar'}
      #
      #     # with treat_symbols_as_metadata_keys_with_true_values = true
      #     filter_run_excluding :foo # same as filter_run_excluding :foo => true
      def filter_run_excluding(*args)
        filter_manager.exclude_with_low_priority build_metadata_hash_from(args)
      end

      # Clears and reassigns the `exclusion_filter`. Set to `nil` if you don't
      # want any exclusion filter at all.
      #
      # ### Warning
      #
      # This overrides any exclusion filters/tags set on the command line or in
      # configuration files.
      def exclusion_filter=(filter)
        filter_manager.exclude! build_metadata_hash_from([filter])
      end

      # Returns the `exclusion_filter`. If none has been set, returns an empty
      # hash.
      def exclusion_filter
        filter_manager.exclusions
      end

      # Tells RSpec to include `mod` in example groups. Methods defined in
      # `mod` are exposed to examples (not example groups).  Use `filters` to
      # constrain the groups in which to include the module.
      #
      # @example
      #
      #     module AuthenticationHelpers
      #       def login_as(user)
      #         # ...
      #       end
      #     end
      #
      #     module UserHelpers
      #       def users(username)
      #         # ...
      #       end
      #     end
      #
      #     RSpec.configure do |config|
      #       config.include(UserHelpers) # included in all modules
      #       config.include(AuthenticationHelpers, :type => :request)
      #     end
      #
      #     describe "edit profile", :type => :request do
      #       it "can be viewed by owning user" do
      #         login_as users(:jdoe)
      #         get "/profiles/jdoe"
      #         assert_select ".username", :text => 'jdoe'
      #       end
      #     end
      #
      # @see #extend
      def include(mod, *filters)
        include_or_extend_modules << [:include, mod, build_metadata_hash_from(filters)]
      end

      # Tells RSpec to extend example groups with `mod`.  Methods defined in
      # `mod` are exposed to example groups (not examples).  Use `filters` to
      # constrain the groups to extend.
      #
      # Similar to `include`, but behavior is added to example groups, which
      # are classes, rather than the examples, which are instances of those
      # classes.
      #
      # @example
      #
      #     module UiHelpers
      #       def run_in_browser
      #         # ...
      #       end
      #     end
      #
      #     RSpec.configure do |config|
      #       config.extend(UiHelpers, :type => :request)
      #     end
      #
      #     describe "edit profile", :type => :request do
      #       run_in_browser
      #
      #       it "does stuff in the client" do
      #         # ...
      #       end
      #     end
      #
      # @see #include
      def extend(mod, *filters)
        include_or_extend_modules << [:extend, mod, build_metadata_hash_from(filters)]
      end

      # @private
      #
      # Used internally to extend a group with modules using `include` and/or
      # `extend`.
      def configure_group(group)
        include_or_extend_modules.each do |include_or_extend, mod, filters|
          next unless filters.empty? || group.any_apply?(filters)
          send("safe_#{include_or_extend}", mod, group)
        end
      end

      # @private
      def safe_include(mod, host)
        host.send(:include,mod) unless host < mod
      end

      # @private
      def setup_load_path_and_require(paths)
        directories = ['lib', default_path].select { |p| File.directory? p }
        RSpec::Core::RubyProject.add_to_load_path(*directories)
        paths.each {|path| require path}
        @requires += paths
      end

      # @private
      if RUBY_VERSION.to_f >= 1.9
        def safe_extend(mod, host)
          host.extend(mod) unless (class << host; self; end) < mod
        end
      else
        def safe_extend(mod, host)
          host.extend(mod) unless (class << host; self; end).included_modules.include?(mod)
        end
      end

      # @private
      def configure_mock_framework
        RSpec::Core::ExampleGroup.send(:include, mock_framework)
      end

      # @private
      def configure_expectation_framework
        expectation_frameworks.each do |framework|
          RSpec::Core::ExampleGroup.send(:include, framework)
        end
      end

      # @private
      def load_spec_files
        files_to_run.uniq.each {|f| load File.expand_path(f) }
        raise_if_rspec_1_is_loaded
      end

      # @private
      DEFAULT_FORMATTER = lambda { |string| string }

      # Formats the docstring output using the block provided.
      #
      # @example
      #   # This will strip the descriptions of both examples and example groups.
      #   RSpec.configure do |config|
      #     config.format_docstrings { |s| s.strip }
      #   end
      def format_docstrings(&block)
        @format_docstrings_block = block_given? ? block : DEFAULT_FORMATTER
      end

      # @private
      def format_docstrings_block
        @format_docstrings_block ||= DEFAULT_FORMATTER
      end

      # @api
      #
      # Sets the seed value and sets `order='rand'`
      def seed=(seed)
        order_and_seed_from_seed(seed)
      end

      # @api
      #
      # Sets the order and, if order is `'rand:<seed>'`, also sets the seed.
      def order=(type)
        order_and_seed_from_order(type)
      end

      def randomize?
        order.to_s.match(/rand/)
      end

      # @private
      DEFAULT_ORDERING = lambda { |list| list }

      # @private
      RANDOM_ORDERING = lambda do |list|
        Kernel.srand RSpec.configuration.seed
        ordering = list.sort_by { Kernel.rand(list.size) }
        Kernel.srand # reset random generation
        ordering
      end

      # Sets a strategy by which to order examples.
      #
      # @example
      #   RSpec.configure do |config|
      #     config.order_examples do |examples|
      #       examples.reverse
      #     end
      #   end
      #
      # @see #order_groups
      # @see #order_groups_and_examples
      # @see #order=
      # @see #seed=
      def order_examples(&block)
        @example_ordering_block = block
        @order = "custom" unless built_in_orderer?(block)
      end

      # @private
      def example_ordering_block
        @example_ordering_block ||= DEFAULT_ORDERING
      end

      # Sets a strategy by which to order groups.
      #
      # @example
      #   RSpec.configure do |config|
      #     config.order_groups do |groups|
      #       groups.reverse
      #     end
      #   end
      #
      # @see #order_examples
      # @see #order_groups_and_examples
      # @see #order=
      # @see #seed=
      def order_groups(&block)
        @group_ordering_block = block
        @order = "custom" unless built_in_orderer?(block)
      end

      # @private
      def group_ordering_block
        @group_ordering_block ||= DEFAULT_ORDERING
      end

      # Sets a strategy by which to order groups and examples.
      #
      # @example
      #   RSpec.configure do |config|
      #     config.order_groups_and_examples do |groups_or_examples|
      #       groups_or_examples.reverse
      #     end
      #   end
      #
      # @see #order_groups
      # @see #order_examples
      # @see #order=
      # @see #seed=
      def order_groups_and_examples(&block)
        order_groups(&block)
        order_examples(&block)
      end

    private

      def get_files_to_run(paths)
        paths.map do |path|
          path = path.gsub(File::ALT_SEPARATOR, File::SEPARATOR) if File::ALT_SEPARATOR
          File.directory?(path) ? gather_directories(path) : extract_location(path)
        end.flatten.sort
      end

      def gather_directories(path)
        stripped = "{#{pattern.gsub(/\s*,\s*/, ',')}}"
        files    = pattern.start_with?(path) ? Dir[stripped] : Dir["#{path}/#{stripped}"]
        files.sort
      end

      def extract_location(path)
        if path =~ /^(.*?)((?:\:\d+)+)$/
          path, lines = $1, $2[1..-1].split(":").map{|n| n.to_i}
          filter_manager.add_location path, lines
        end
        path
      end

      def command
        $0.split(File::SEPARATOR).last
      end

      def value_for(key, default=nil)
        @preferred_options.has_key?(key) ? @preferred_options[key] : default
      end

      def assert_no_example_groups_defined(config_option)
        if RSpec.world.example_groups.any?
          raise MustBeConfiguredBeforeExampleGroupsError.new(
            "RSpec's #{config_option} configuration option must be configured before " +
            "any example groups are defined, but you have already defined a group."
          )
        end
      end

      def raise_if_rspec_1_is_loaded
        if defined?(Spec) && defined?(Spec::VERSION::MAJOR) && Spec::VERSION::MAJOR == 1
          raise <<-MESSAGE

#{'*'*80}
  You are running rspec-2, but it seems as though rspec-1 has been loaded as
  well.  This is likely due to a statement like this somewhere in the specs:

      require 'spec'

  Please locate that statement, remove it, and try again.
#{'*'*80}
MESSAGE
        end
      end

      def output_to_tty?(output=output_stream)
        tty? || (output.respond_to?(:tty?) && output.tty?)
      end

      def built_in_formatter(key)
        case key.to_s
        when 'd', 'doc', 'documentation', 's', 'n', 'spec', 'nested'
          require 'rspec/core/formatters/documentation_formatter'
          RSpec::Core::Formatters::DocumentationFormatter
        when 'h', 'html'
          require 'rspec/core/formatters/html_formatter'
          RSpec::Core::Formatters::HtmlFormatter
        when 't', 'textmate'
          require 'rspec/core/formatters/text_mate_formatter'
          RSpec::Core::Formatters::TextMateFormatter
        when 'p', 'progress'
          require 'rspec/core/formatters/progress_formatter'
          RSpec::Core::Formatters::ProgressFormatter
        when 'j', 'json'
          require 'rspec/core/formatters/json_formatter'
          RSpec::Core::Formatters::JsonFormatter
        end
      end

      def custom_formatter(formatter_ref)
        if Class === formatter_ref
          formatter_ref
        elsif string_const?(formatter_ref)
          begin
            eval(formatter_ref)
          rescue NameError
            require path_for(formatter_ref)
            eval(formatter_ref)
          end
        end
      end

      def string_const?(str)
        str.is_a?(String) && /\A[A-Z][a-zA-Z0-9_:]*\z/ =~ str
      end

      def path_for(const_ref)
        underscore_with_fix_for_non_standard_rspec_naming(const_ref)
      end

      def underscore_with_fix_for_non_standard_rspec_naming(string)
        underscore(string).sub(%r{(^|/)r_spec($|/)}, '\\1rspec\\2')
      end

      # activesupport/lib/active_support/inflector/methods.rb, line 48
      def underscore(camel_cased_word)
        word = camel_cased_word.to_s.dup
        word.gsub!(/::/, '/')
        word.gsub!(/([A-Z]+)([A-Z][a-z])/,'\1_\2')
        word.gsub!(/([a-z\d])([A-Z])/,'\1_\2')
        word.tr!("-", "_")
        word.downcase!
        word
      end

      def file_at(path)
        FileUtils.mkdir_p(File.dirname(path))
        File.new(path, 'w')
      end

      def order_and_seed_from_seed(value)
        order_groups_and_examples(&RANDOM_ORDERING)
        @order, @seed = 'rand', value.to_i
        [@order, @seed]
      end

      def set_order_and_seed(hash)
        hash[:order], seed = order_and_seed_from_order(hash[:order])
        hash[:seed] = seed if seed
      end

      def order_and_seed_from_order(type)
        order, seed = type.to_s.split(':')
        @order = order
        @seed  = seed = seed.to_i if seed

        if randomize?
          order_groups_and_examples(&RANDOM_ORDERING)
        elsif order == 'default'
          @order, @seed = nil, nil
          order_groups_and_examples(&DEFAULT_ORDERING)
        end

        return order, seed
      end

      def built_in_orderer?(block)
        [DEFAULT_ORDERING, RANDOM_ORDERING].include?(block)
      end

    end
  end
end<|MERGE_RESOLUTION|>--- conflicted
+++ resolved
@@ -203,11 +203,7 @@
         @fixed_color = :blue
         @detail_color = :cyan
         @profile_examples = false
-<<<<<<< HEAD
         @requires = []
-=======
-        @paths = []
->>>>>>> b5832407
       end
 
       # @private
@@ -467,7 +463,7 @@
       end
 
       def full_backtrace
-        @backtrace_clean_patterns.empty?
+        @backtrace_cleaner.full_backtrace
       end
       def full_backtrace=(true_or_false)
         @backtrace_cleaner.full_backtrace = true_or_false
@@ -506,17 +502,10 @@
       end
 
       def requires=(paths)
-<<<<<<< HEAD
         RSpec.deprecate("RSpec::Core::Configuration#requires=(paths)",
                         "paths.each {|path| require path}")
-=======
-        @paths += paths
->>>>>>> b5832407
         paths.map {|path| require path}
         @requires += paths
-      end
-      def requires
-        @paths
       end
 
       def debug=(bool)
